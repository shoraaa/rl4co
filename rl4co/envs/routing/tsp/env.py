--- conflicted
+++ resolved
@@ -15,16 +15,12 @@
 from rl4co.utils.pylogger import get_pylogger
 
 from .generator import TSPGenerator
-<<<<<<< HEAD
 try:
     from .local_search import local_search
 except:
     # In case some dependencies are not installed (e.g., numba)
     local_search = None
-from .render import render
-=======
 from .render import render, render_improvement
->>>>>>> 3ffd8553
 
 log = get_pylogger(__name__)
 
