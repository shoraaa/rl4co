# Base environment
from rl4co.envs.common.base import RL4COEnvBase

# EDA
from rl4co.envs.eda import DPPEnv, MDPPEnv

# Graph
from rl4co.envs.graph import FLPEnv, MCPEnv

# Routing
from rl4co.envs.routing import (
    ATSPEnv,
    CVRPEnv,
    CVRPMVCEnv,
    CVRPTWEnv,
    DenseRewardTSPEnv,
    MDCPDPEnv,
    MTSPEnv,
    MTVRPEnv,
    OPEnv,
    PCTSPEnv,
    PDPEnv,
    PDPRuinRepairEnv,
    SDVRPEnv,
    SHPPEnv,
    SPCTSPEnv,
    SVRPEnv,
    TSPEnv,
    TSPkoptEnv,
)

# Scheduling
<<<<<<< HEAD
from rl4co.envs.scheduling import FFSPEnv, FJSPEnv, SMTWTPEnv
from rl4co.envs.scheduling.jssp.env import JSSPEnv
=======
from rl4co.envs.scheduling import FFSPEnv, FJSPEnv, JSSPEnv, SMTWTPEnv
>>>>>>> 681bef80

# Register environments
ENV_REGISTRY = {
    "atsp": ATSPEnv,
    "cvrp": CVRPEnv,
    "cvrptw": CVRPTWEnv,
    "cvrpmvc": CVRPMVCEnv,
    "dpp": DPPEnv,
    "ffsp": FFSPEnv,
    "jssp": JSSPEnv,
    "fjsp": FJSPEnv,
    "mdpp": MDPPEnv,
    "mtsp": MTSPEnv,
    "op": OPEnv,
    "pctsp": PCTSPEnv,
    "pdp": PDPEnv,
    "pdp_ruin_repair": PDPRuinRepairEnv,
    "sdvrp": SDVRPEnv,
    "shpp": SHPPEnv,
    "svrp": SVRPEnv,
    "spctsp": SPCTSPEnv,
    "tsp": TSPEnv,
    "smtwtp": SMTWTPEnv,
    "mdcpdp": MDCPDPEnv,
    "mtvrp": MTVRPEnv,
    "tsp_kopt": TSPkoptEnv,
    "mcp": MCPEnv,
    "flp": FLPEnv,
}


def get_env(env_name: str, *args, **kwargs) -> RL4COEnvBase:
    """Get environment by name.

    Args:
        env_name: Environment name
        *args: Positional arguments for environment
        **kwargs: Keyword arguments for environment

    Returns:
        Environment
    """
    env_cls = ENV_REGISTRY.get(env_name, None)
    if env_cls is None:
        raise ValueError(
            f"Unknown environment {env_name}. Available environments: {ENV_REGISTRY.keys()}"
        )
    return env_cls(*args, **kwargs)<|MERGE_RESOLUTION|>--- conflicted
+++ resolved
@@ -30,12 +30,7 @@
 )
 
 # Scheduling
-<<<<<<< HEAD
-from rl4co.envs.scheduling import FFSPEnv, FJSPEnv, SMTWTPEnv
-from rl4co.envs.scheduling.jssp.env import JSSPEnv
-=======
 from rl4co.envs.scheduling import FFSPEnv, FJSPEnv, JSSPEnv, SMTWTPEnv
->>>>>>> 681bef80
 
 # Register environments
 ENV_REGISTRY = {
