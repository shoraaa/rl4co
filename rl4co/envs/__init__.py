# Base environment
from rl4co.envs.common.base import RL4COEnvBase

# EDA
from rl4co.envs.eda import DPPEnv, MDPPEnv

# Routing
from rl4co.envs.routing import (
    ATSPEnv,
    CVRPEnv,
    CVRPTWEnv,
    MDCPDPEnv,
    MTSPEnv,
    MTVRPEnv,
    OPEnv,
    PCTSPEnv,
    PDPEnv,
    PDPRuinRepairEnv,
    SDVRPEnv,
    SPCTSPEnv,
    SVRPEnv,
    TSPEnv,
    TSPkoptEnv,
)

# Scheduling
from rl4co.envs.scheduling import FFSPEnv, FJSPEnv, SMTWTPEnv

# Register environments
ENV_REGISTRY = {
    "atsp": ATSPEnv,
    "cvrp": CVRPEnv,
    "cvrptw": CVRPTWEnv,
    "dpp": DPPEnv,
    "ffsp": FFSPEnv,
    "fjsp": FJSPEnv,
    "mdpp": MDPPEnv,
    "mtsp": MTSPEnv,
    "op": OPEnv,
    "pctsp": PCTSPEnv,
    "pdp": PDPEnv,
    "pdp_ruin_repair": PDPRuinRepairEnv,
    "sdvrp": SDVRPEnv,
    "svrp": SVRPEnv,
    "spctsp": SPCTSPEnv,
    "tsp": TSPEnv,
    "smtwtp": SMTWTPEnv,
    "mdcpdp": MDCPDPEnv,
<<<<<<< HEAD
    "tsp_kopt": TSPkoptEnv,
=======
    "mtvrp": MTVRPEnv,
>>>>>>> 8ee5d557
}


def get_env(env_name: str, *args, **kwargs) -> RL4COEnvBase:
    """Get environment by name.

    Args:
        env_name: Environment name
        *args: Positional arguments for environment
        **kwargs: Keyword arguments for environment

    Returns:
        Environment
    """
    env_cls = ENV_REGISTRY.get(env_name, None)
    if env_cls is None:
        raise ValueError(
            f"Unknown environment {env_name}. Available environments: {ENV_REGISTRY.keys()}"
        )
    return env_cls(*args, **kwargs)<|MERGE_RESOLUTION|>--- conflicted
+++ resolved
@@ -46,11 +46,8 @@
     "tsp": TSPEnv,
     "smtwtp": SMTWTPEnv,
     "mdcpdp": MDCPDPEnv,
-<<<<<<< HEAD
+    "mtvrp": MTVRPEnv,
     "tsp_kopt": TSPkoptEnv,
-=======
-    "mtvrp": MTVRPEnv,
->>>>>>> 8ee5d557
 }
 
 
